/**
 * UI Controller for Emoji Speak Translator
 * Handles DOM manipulation and user interactions
 */

import { createAIService } from './ai-service.js';
import { buttonSound, monkeySound } from './sounds.js';
<<<<<<< HEAD
import { startMoneyRain } from './dollar-rain.js';

=======
import { TeasingEngine } from './teasing-engine.js';
>>>>>>> 5634d1f4

export class UIController {
  constructor() {
    this.aiService = createAIService();
    this.isTranslating = false;
    this.teasingEngine = new TeasingEngine();
    
    this.initializeElements();
    this.bindEvents();
    this.updateUI();
  }

  /**
   * Initialize DOM elements
   */
  initializeElements() {
    this.elements = {
      modeRadios: document.querySelectorAll('input[name="mode"]'),
      inputText: document.getElementById('input-text'),
      outputText: document.getElementById('output-text'),
      translateButton: document.getElementById('translate-button'),
      copyButton: document.getElementById('copy-button'),
      helpSection: document.querySelector('.help-section')
    };
    // Monkey loader
    this.elements.monkeyLoader = document.createElement('main');
    this.elements.monkeyLoader.className = 'monkey-loader';
    this.elements.monkeyLoader.innerHTML = `
      <img src="./assets/monkey.gif" style="
        translate: -50% -50%;
        position: absolute;
        top: 50%; 
        alt="Monkey loading" />
    `;
    Object.assign(this.elements.monkeyLoader.style, {
      position: 'absolute',
      top: '50%',
      left: '50%',
      transform: 'translate(-50%, -50%)',
      textAlign: 'center',
      display: 'none',
      zIndex: '1000',
      width: '100%',
      height: '100%',
      backgroundColor: 'rgba(255, 255, 255, 0.5)'
    });
    document.body.appendChild(this.elements.monkeyLoader);
  }

  /**
   * Bind event listeners
   */
  bindEvents() {
    // Mode change events
    this.elements.modeRadios.forEach(radio => {
      radio.addEventListener('change', () => this.handleModeChange());
    });

    // Translate button event
    this.elements.translateButton.addEventListener('click', () => {
      this.handleTranslateClick();
    });

    // Copy button event
    this.elements.copyButton.addEventListener('click', () => {
      this.handleCopyClick();
    });

    // Keyboard shortcuts
    document.addEventListener('keydown', (e) => {
      this.handleKeyboardShortcuts(e);
    });
  }

  /**
   * Handles mode change between text-to-emoji and emoji-to-text
   */
  handleModeChange() {
    buttonSound.currentTime = 0;
    buttonSound.play().catch(err => console.error(err));
    const selectedMode = document.querySelector('input[name="mode"]:checked').value;
    
    // Update placeholder text
    if (selectedMode === 'text-to-emoji') {
      this.elements.inputText.placeholder = 'Type your message here...';
      this.elements.outputText.placeholder = 'Your emoji translation will appear here';
    } else {
      this.elements.inputText.placeholder = 'Enter emoji expressions...';
      this.elements.outputText.placeholder = 'Your text translation will appear here';
    }

    // Clear current translation
    this.elements.outputText.value = '';
  }

  /**
   * Handles translate button click
   */
  handleTranslateClick() {
    buttonSound.currentTime = 0;
    buttonSound.play().catch(err => console.error(err));
    const text = this.elements.inputText.value.trim();
    if (!text) {
      this.showNotification('Please enter some text to translate', 'error');
      return;
    }
    this.translateText(text);
  }

  /**
   * Translates text using AI service with teasing elements
   * @param {string} text - Text to translate
   */
  async translateText(text) {
    if (!text.trim()) {
      this.elements.outputText.value = '';
      return;
    }

    const selectedMode = document.querySelector('input[name="mode"]:checked').value;
    
    try {
      // Determine mode
      const mode = selectedMode;

      // PRE-TRANSLATION: Pure random tease (no LLM)
      const preTeaseMessage = this.teasingEngine.getPreTranslationTease();
      this.elements.outputText.value = preTeaseMessage;
      this.elements.outputText.classList.add('teasing-pre');
      
      // Wait a bit to show the tease
      // TODO: Make this delay to be actually waiting for the gemini to do the translation?
      // TODO: if we want to do content based teasing, we need to call gemini here separately and then show the teasing message based on the content.
      await this.teasingEngine.delay(1200);
      
      this.setLoadingState(true);

      // Kick off translation and post-teasing analysis in parallel
      const translationPromise = (async () => {
        if (this.aiService.getStatus().available) {
          if (selectedMode === 'text-to-emoji') {
            return await this.aiService.translateTextToEmoji(text);
          } else {
            return await this.aiService.translateEmojiToText(text);
          }
        }
        throw new Error('Gemini API key not configured. Please set GEMINI_API_KEY in constants.js file.');
      })();

      const postTeasePromise = (typeof this.aiService.getTeasingAnalysis === 'function'
        ? this.aiService.getTeasingAnalysis(text, mode)
        : Promise.resolve(null))
        .catch(() => null);

      // Await translation first to show result ASAP
      const translation = await translationPromise;

      // Show result and then remove teasing style
      this.elements.outputText.value = translation;
<<<<<<< HEAD
=======
      this.elements.outputText.classList.remove('teasing-pre');
      

      // POST-TEASING: Prefer LLM banner; fallback to monkey-energy loading tease
      const analysisResult = await postTeasePromise;
      const banner = analysisResult && analysisResult.shortTease
        ? analysisResult.shortTease
        : this.teasingEngine.buildLoadingTease(mode);
      await this.teasingEngine.delay(300);
      this.showTeasingNotification(banner);
      
      // Add to history
      this.addToHistory(text, translation, selectedMode);
>>>>>>> 5634d1f4

      // Hide monkey loader
      this.setLoadingState(false);

      // Trigger falling money effect (optimized for FPS)
      startMoneyRain({
        numBills: 150,
        duration: 1000,
        imageSize: 50,
        imageUrl: 'https://cdnjs.cloudflare.com/ajax/libs/twemoji/14.0.2/72x72/1f4b8.png'
      });
      
    } catch (error) {
      console.error('Translation error:', error);
      this.elements.outputText.classList.remove('teasing-pre');
      this.elements.outputText.value = 'Translation failed. Please check your API key configuration.';
    } finally {
      monkeySound.currentTime = 0;
      monkeySound.play();
      this.setLoadingState(false);
    }
  }

  /**
   * Handles copy button click
   */
  async handleCopyClick() {
    buttonSound.currentTime = 0;
    buttonSound.play().catch(err => console.error(err));
    const text = this.elements.outputText.value;
    
    if (!text) {
      this.showNotification('Nothing to copy', 'error');
      return;
    }

    try {
      await navigator.clipboard.writeText(text);
      this.showNotification('Copied to clipboard!', 'success');
      
      // Visual feedback
      this.elements.copyButton.textContent = '✅ Copied';
      setTimeout(() => {
        this.elements.copyButton.textContent = '📋 Copy';
      }, 2000);
      
    } catch (error) {
      console.error('Copy failed:', error);
      this.showNotification('Failed to copy', 'error');
    }
  }

  /**
   * Handles keyboard shortcuts
   * @param {KeyboardEvent} e - Keyboard event
   */
  handleKeyboardShortcuts(e) {
    // Ctrl/Cmd + Enter to translate
    if ((e.ctrlKey || e.metaKey) && e.key === 'Enter') {
      e.preventDefault();
      this.handleTranslateClick();
    }
    
    // Ctrl/Cmd + C to copy (when output is focused)
    if ((e.ctrlKey || e.metaKey) && e.key === 'c' && document.activeElement === this.elements.outputText) {
      this.handleCopyClick();
    }
    
    // Escape to clear input
    if (e.key === 'Escape') {
      this.elements.inputText.value = '';
      this.elements.outputText.value = '';
      this.elements.inputText.focus();
    }
  }

  /**
   * Sets loading state for UI elements
   * @param {boolean} isLoading - Loading state
   */
  setLoadingState(isLoading) {
    this.isTranslating = isLoading;

    if (isLoading) {
      this.elements.translateButton.disabled = true;
      this.elements.translateButton.textContent = '⏳ Translating...';
<<<<<<< HEAD
      this.elements.outputText.classList.add('loading');
      this.elements.outputText.value = 'Translating...';

      // Show monkey loader
      this.elements.monkeyLoader.style.display = 'block';
    } else {
      this.elements.translateButton.disabled = false;
      this.elements.translateButton.textContent = '🔄 Let the monkeys translate';
      this.elements.outputText.classList.remove('loading');

      // Hide monkey loader
      this.elements.monkeyLoader.style.display = 'none';
=======
      // Keep teasing message visible; do not override output text or add loading spinner
    } else {
      this.elements.translateButton.disabled = false;
      this.elements.translateButton.textContent = '🔄 Translate';
      // Do not modify output text here; result or teasing cleanup is handled elsewhere
>>>>>>> 5634d1f4
    }
  }


  /**
   * Shows notification to user
   * @param {string} message - Notification message
   * @param {string} type - Notification type (success, error, info)
   */
  showNotification(message, type = 'info') {
    // Create notification element
    const notification = document.createElement('aside');
    notification.className = `notification notification-${type}`;
    notification.textContent = message;
    
    // Style the notification
    Object.assign(notification.style, {
      position: 'fixed',
      top: '20px',
      right: '20px',
      padding: '12px 20px',
      borderRadius: '8px',
      color: 'white',
      fontWeight: '500',
      zIndex: '1000',
      transform: 'translateX(100%)',
      transition: 'transform 0.3s ease-in-out',
      backgroundColor: type === 'success' ? '#10b981' : type === 'error' ? '#ef4444' : '#3b82f6'
    });
    
    document.body.appendChild(notification);
    
    // Animate in
    setTimeout(() => {
      notification.style.transform = 'translateX(0)';
    }, 100);
    
    // Remove after 3 seconds
    setTimeout(() => {
      notification.style.transform = 'translateX(100%)';
      setTimeout(() => {
        document.body.removeChild(notification);
      }, 300);
    }, 3000);
  }

  /**
<<<<<<< HEAD
=======
   * Shows teasing notification with special styling
   * @param {string} message - Teasing message
   */
  showTeasingNotification(message) {
    const notification = document.createElement('aside');
    notification.className = 'teasing-notification';
    notification.textContent = message;
    
    // Special styling for teasing notifications
    Object.assign(notification.style, {
      position: 'fixed',
      top: '20px',
      right: '20px',
      padding: '12px 20px',
      borderRadius: '12px',
      color: 'white',
      fontWeight: '600',
      fontSize: '14px',
      zIndex: '1000',
      background: 'linear-gradient(135deg, #667eea 0%, #764ba2 100%)',
      boxShadow: '0 4px 15px rgba(0,0,0,0.2)',
      transform: 'translateX(100%) scale(0.8)',
      transition: 'all 0.4s cubic-bezier(0.68, -0.55, 0.265, 1.55)',
      maxWidth: '300px'
    });
    
    document.body.appendChild(notification);
    
    // Animate in with bounce effect
    setTimeout(() => {
      notification.style.transform = 'translateX(0) scale(1)';
    }, 100);
    
    // Remove after 4 seconds (longer for teasing messages)
    setTimeout(() => {
      notification.style.transform = 'translateX(100%) scale(0.8)';
      setTimeout(() => {
        if (notification.parentNode) {
          document.body.removeChild(notification);
        }
      }, 400);
    }, 4000);
  }

  /**
   * Adds translation to history
   * @param {string} input - Input text
   * @param {string} output - Output text
   * @param {string} mode - Translation mode
   */
  addToHistory(input, output, mode) {
    const historyItem = {
      id: Date.now(),
      input,
      output,
      mode,
      timestamp: new Date().toISOString()
    };
    
    this.translationHistory.unshift(historyItem);
    
    // Keep only last 50 items
    if (this.translationHistory.length > 50) {
      this.translationHistory = this.translationHistory.slice(0, 50);
    }
    
    this.saveHistory();
    this.updateHistoryDisplay();
  }

  /**
   * Updates history display
   */
  updateHistoryDisplay() {
    this.elements.historyList.innerHTML = '';
    
    if (this.translationHistory.length === 0) {
      const emptyItem = document.createElement('li');
      emptyItem.className = 'history-item';
      emptyItem.innerHTML = '<p>No translations yet. Start typing to see your history!</p>';
      this.elements.historyList.appendChild(emptyItem);
      return;
    }
    
    this.translationHistory.forEach(item => {
      const historyItem = document.createElement('li');
      historyItem.className = 'history-item';
      historyItem.innerHTML = `
        <article class="history-content">
          <section class="history-text">
            <p class="history-input">${this.escapeHtml(item.input)}</p>
            <p class="history-output">${this.escapeHtml(item.output)}</p>
          </section>
          <aside class="history-meta">
            <time datetime="${item.timestamp}">${new Date(item.timestamp).toLocaleTimeString()}</time>
          </aside>
        </article>
      `;
      
      // Add click handler to restore translation
      historyItem.addEventListener('click', () => {
        this.restoreFromHistory(item);
      });
      
      this.elements.historyList.appendChild(historyItem);
    });
  }

  /**
   * Restores translation from history
   * @param {object} item - History item
   */
  restoreFromHistory(item) {
    // Set mode
    const modeRadio = document.querySelector(`input[name="mode"][value="${item.mode}"]`);
    if (modeRadio) {
      modeRadio.checked = true;
      this.handleModeChange();
    }
    
    // Set input and output
    this.elements.inputText.value = item.input;
    this.elements.outputText.value = item.output;
    
    // Focus input
    this.elements.inputText.focus();
    
    this.showNotification('Translation restored from history', 'success');
  }

  /**
>>>>>>> 5634d1f4
   * Escapes HTML to prevent XSS
   * @param {string} text - Text to escape
   * @returns {string} Escaped text
   */
  escapeHtml(text) {
    const span = document.createElement('span');
    span.textContent = text;
    return span.innerHTML;
  }

  /**
   * Updates UI based on current state
   */
  updateUI() {
    
    // Check Gemini service status
    const status = this.aiService.getStatus();
    if (!status.available) {
      this.showNotification('Gemini API key not configured. Please set GEMINI_API_KEY in constants.js file.', 'error');
    }
  }

  /**
   * Sets AI service API key
   * @param {string} apiKey - API key
   */
  setApiKey(apiKey) {
    this.aiService.setApiKey(apiKey);
    this.showNotification('API key configured successfully!', 'success');
  }

  /**
   * Gets current AI service status
   * @returns {object} Service status
   */
  getServiceStatus() {
    return this.aiService.getStatus();
  }
}<|MERGE_RESOLUTION|>--- conflicted
+++ resolved
@@ -5,12 +5,8 @@
 
 import { createAIService } from './ai-service.js';
 import { buttonSound, monkeySound } from './sounds.js';
-<<<<<<< HEAD
 import { startMoneyRain } from './dollar-rain.js';
-
-=======
 import { TeasingEngine } from './teasing-engine.js';
->>>>>>> 5634d1f4
 
 export class UIController {
   constructor() {
@@ -170,8 +166,6 @@
 
       // Show result and then remove teasing style
       this.elements.outputText.value = translation;
-<<<<<<< HEAD
-=======
       this.elements.outputText.classList.remove('teasing-pre');
       
 
@@ -185,7 +179,6 @@
       
       // Add to history
       this.addToHistory(text, translation, selectedMode);
->>>>>>> 5634d1f4
 
       // Hide monkey loader
       this.setLoadingState(false);
@@ -272,7 +265,6 @@
     if (isLoading) {
       this.elements.translateButton.disabled = true;
       this.elements.translateButton.textContent = '⏳ Translating...';
-<<<<<<< HEAD
       this.elements.outputText.classList.add('loading');
       this.elements.outputText.value = 'Translating...';
 
@@ -285,13 +277,6 @@
 
       // Hide monkey loader
       this.elements.monkeyLoader.style.display = 'none';
-=======
-      // Keep teasing message visible; do not override output text or add loading spinner
-    } else {
-      this.elements.translateButton.disabled = false;
-      this.elements.translateButton.textContent = '🔄 Translate';
-      // Do not modify output text here; result or teasing cleanup is handled elsewhere
->>>>>>> 5634d1f4
     }
   }
 
@@ -339,8 +324,6 @@
   }
 
   /**
-<<<<<<< HEAD
-=======
    * Shows teasing notification with special styling
    * @param {string} message - Teasing message
    */
@@ -472,7 +455,6 @@
   }
 
   /**
->>>>>>> 5634d1f4
    * Escapes HTML to prevent XSS
    * @param {string} text - Text to escape
    * @returns {string} Escaped text
